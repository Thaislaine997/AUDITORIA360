--- conflicted
+++ resolved
@@ -9,56 +9,12 @@
   Toolbar,
   Typography,
   Box,
-<<<<<<< HEAD
-  Divider,
-  IconButton,
-  Collapse,
-  Chip,
-  Tooltip,
-=======
-  Collapse,
-  Divider,
->>>>>>> f1da74a5
+
 } from '@mui/material';
 import { useNavigate, useLocation, Link } from 'react-router-dom';
 import {
   Dashboard as DashboardIcon,
-<<<<<<< HEAD
-  Payment as PaymentIcon,
-  Description as DocumentIcon,
-  Gavel as GavelIcon,
-  Assessment as AuditIcon,
-  Chat as ChatIcon,
-  Assignment as ReportIcon,
-  Star as StarIcon,
-  StarBorder as StarBorderIcon,
-  History as HistoryIcon,
-  ExpandLess,
-  ExpandMore,
-  ChevronLeft,
-  ChevronRight,
-} from '@mui/icons-material';
-import { useUIStore } from '../../stores/uiStore';
-import { useNavigationStore } from '../../stores/navigationStore';
-=======
-  Assignment as AssignmentIcon,
-  Psychology as PsychologyIcon,
-  Business as BusinessIcon,
-  People as PeopleIcon,
-  PersonAdd as PersonAddIcon,
-  Assessment as AssessmentIcon,
-  AccountCircle as AccountCircleIcon,
-  Description as DescriptionIcon,
-  ExpandLess,
-  ExpandMore,
-  TrendingUp,
-  Security,
-  Settings,
-  Assignment as ReportsIcon,
-} from '@mui/icons-material';
-import { useUIStore } from '../../stores/uiStore';
-import { useAuthStore } from '../../stores/authStore';
->>>>>>> f1da74a5
+
 
 const drawerWidth = 240;
 const collapsedWidth = 60;
@@ -76,109 +32,13 @@
   return iconMap[iconName] || <DashboardIcon />;
 };
 
-<<<<<<< HEAD
-const menuItems = [
-  { path: '/dashboard', label: 'Dashboard', icon: 'DashboardIcon', exact: true },
-  { path: '/payroll', label: 'Folha de Pagamento', icon: 'PaymentIcon' },
-  { path: '/documents', label: 'Documentos', icon: 'DocumentIcon' },
-  { path: '/cct', label: 'CCT', icon: 'GavelIcon' },
-  { path: '/audit', label: 'Auditoria', icon: 'AuditIcon' },
-  { path: '/reports/templates', label: 'Modelos de Relatório', icon: 'ReportIcon', exact: true },
-  { path: '/chatbot', label: 'Chatbot', icon: 'ChatIcon', exact: true },
-=======
-interface MenuItem {
-  path: string;
-  label: string;
-  icon: React.ReactNode;
-  exact?: boolean;
-  roles?: string[];
-  children?: MenuItem[];
-}
 
-const menuItems: MenuItem[] = [
-  {
-    path: '/operacao',
-    label: 'OPERAÇÃO',
-    icon: <TrendingUp />,
-    children: [
-      { path: '/dashboard', label: 'Dashboard', icon: <DashboardIcon />, exact: true },
-      { path: '/demandas', label: 'Portal de Demandas', icon: <AssignmentIcon /> },
-      { path: '/consultor-riscos', label: 'Consultor de Riscos', icon: <PsychologyIcon /> },
-    ],
-  },
-  {
-    path: '/gestao',
-    label: 'GESTÃO',
-    icon: <Security />,
-    children: [
-      { 
-        path: '/gestao/contabilidades', 
-        label: 'Gestão de Contabilidades', 
-        icon: <BusinessIcon />,
-        roles: ['super_admin']
-      },
-      { 
-        path: '/gestao/clientes', 
-        label: 'Gestão de Clientes', 
-        icon: <PeopleIcon />,
-        roles: ['super_admin', 'contabilidade']
-      },
-      { 
-        path: '/gestao/usuarios', 
-        label: 'Gerenciamento de Usuários', 
-        icon: <PersonAddIcon />,
-        roles: ['super_admin', 'contabilidade']
-      },
-    ],
-  },
-  {
-    path: '/relatorios',
-    label: 'RELATÓRIOS',
-    icon: <ReportsIcon />,
-    children: [
-      { path: '/relatorios/avancados', label: 'Relatórios Avançados', icon: <AssessmentIcon /> },
-    ],
-  },
-  {
-    path: '/configuracoes',
-    label: 'CONFIGURAÇÕES',
-    icon: <Settings />,
-    children: [
-      { path: '/configuracoes/minha-conta', label: 'Minha Conta', icon: <AccountCircleIcon /> },
-      { path: '/configuracoes/templates', label: 'Templates', icon: <DescriptionIcon /> },
-    ],
-  },
->>>>>>> f1da74a5
 ];
 
 const Sidebar: React.FC = () => {
   const navigate = useNavigate();
   const location = useLocation();
-<<<<<<< HEAD
-  const { sidebarOpen, setSidebarOpen } = useUIStore();
-  const { 
-    favorites, 
-    recentlyAccessed, 
-    sidebarCollapsed, 
-    addToFavorites, 
-    removeFromFavorites, 
-    isFavorite, 
-    recordAccess,
-    setSidebarCollapsed,
-    getRecentlyAccessed
-  } = useNavigationStore();
-  
-  const [favoritesExpanded, setFavoritesExpanded] = React.useState(true);
-  const [recentExpanded, setRecentExpanded] = React.useState(true);
-  
-  const currentWidth = sidebarCollapsed ? collapsedWidth : drawerWidth;
-=======
-  const { sidebarOpen, setCurrentPage } = useUIStore();
-  const { user } = useAuthStore();
-  const [openSubmenus, setOpenSubmenus] = React.useState<{ [key: string]: boolean }>({
-    '/operacao': true, // Start with operations open by default
-  });
->>>>>>> f1da74a5
+
 
   const isActiveRoute = (itemPath: string, exact?: boolean) => {
     if (exact) {
@@ -187,134 +47,7 @@
     return location.pathname.startsWith(itemPath);
   };
 
-<<<<<<< HEAD
-  const handleNavigation = (path: string, label: string, icon: string) => {
-    // Record access for analytics and recent items
-    recordAccess({ path, label, icon, accessCount: 0 });
-    navigate(path);
-  };
 
-  const handleFavoriteToggle = (item: typeof menuItems[0], event: React.MouseEvent) => {
-    event.preventDefault();
-    event.stopPropagation();
-    
-    const navItem = { path: item.path, label: item.label, icon: item.icon, accessCount: 0 };
-    
-    if (isFavorite(item.path)) {
-      removeFromFavorites(item.path);
-    } else {
-      addToFavorites(navItem);
-    }
-  };
-
-  const toggleSidebarCollapse = () => {
-    setSidebarCollapsed(!sidebarCollapsed);
-  };
-
-  const recentItems = getRecentlyAccessed(3);
-=======
-  const hasPermission = (roles?: string[]) => {
-    if (!roles || roles.length === 0) return true;
-    return roles.includes(user?.role || '');
-  };
-
-  const handleNavigation = (path: string) => {
-    setCurrentPage(path);
-    navigate(path);
-  };
-
-  const handleSubmenuToggle = (path: string) => {
-    setOpenSubmenus(prev => ({
-      ...prev,
-      [path]: !prev[path],
-    }));
-  };
-
-  const renderMenuItem = (item: MenuItem, isChild = false) => {
-    if (!hasPermission(item.roles)) {
-      return null;
-    }
-
-    const isActive = isActiveRoute(item.path, item.exact);
-    const hasChildren = item.children && item.children.length > 0;
-    const isSubmenuOpen = openSubmenus[item.path];
-
-    if (hasChildren) {
-      return (
-        <React.Fragment key={item.path}>
-          <ListItem disablePadding>
-            <ListItemButton
-              onClick={() => handleSubmenuToggle(item.path)}
-              sx={{
-                pl: isChild ? 4 : 2,
-                '&:hover': {
-                  backgroundColor: 'action.hover',
-                },
-              }}
-            >
-              <ListItemIcon sx={{ minWidth: 40 }}>
-                {item.icon}
-              </ListItemIcon>
-              <ListItemText 
-                primary={item.label}
-                primaryTypographyProps={{
-                  fontSize: isChild ? '0.875rem' : '0.875rem',
-                  fontWeight: isChild ? 400 : 600,
-                  color: isChild ? 'text.primary' : 'text.primary',
-                }}
-              />
-              {isSubmenuOpen ? <ExpandLess /> : <ExpandMore />}
-            </ListItemButton>
-          </ListItem>
-          <Collapse in={isSubmenuOpen} timeout="auto" unmountOnExit>
-            <List component="div" disablePadding>
-              {item.children?.map(child => renderMenuItem(child, true))}
-            </List>
-          </Collapse>
-        </React.Fragment>
-      );
-    }
-
-    return (
-      <ListItem key={item.path} disablePadding>
-        <ListItemButton
-          component={Link}
-          to={item.path}
-          selected={isActive}
-          onClick={() => handleNavigation(item.path)}
-          sx={{
-            pl: isChild ? 6 : 2,
-            '&.Mui-selected': {
-              backgroundColor: 'primary.main',
-              color: 'primary.contrastText',
-              '&:hover': {
-                backgroundColor: 'primary.dark',
-              },
-              '& .MuiListItemIcon-root': {
-                color: 'primary.contrastText',
-              },
-            },
-            '&:hover': {
-              backgroundColor: isActive ? 'primary.dark' : 'action.hover',
-            },
-          }}
-          aria-label={`Navegar para ${item.label}`}
-        >
-          <ListItemIcon sx={{ minWidth: 40 }}>
-            {item.icon}
-          </ListItemIcon>
-          <ListItemText 
-            primary={item.label}
-            primaryTypographyProps={{
-              fontSize: '0.875rem',
-              fontWeight: isActive ? 600 : 400,
-            }}
-          />
-        </ListItemButton>
-      </ListItem>
-    );
-  };
->>>>>>> f1da74a5
 
   return (
     <Drawer
@@ -334,232 +67,7 @@
       <Toolbar />
       
       {sidebarOpen && (
-<<<<<<< HEAD
-        <Box sx={{ display: 'flex', flexDirection: 'column', height: '100%' }}>
-          {/* Collapse/Expand Button */}
-          <Box sx={{ display: 'flex', justifyContent: 'flex-end', p: 1 }}>
-            <Tooltip title={sidebarCollapsed ? 'Expandir Menu' : 'Recolher Menu'}>
-              <IconButton 
-                onClick={toggleSidebarCollapse}
-                size="small"
-                sx={{ color: 'text.secondary' }}
-              >
-                {sidebarCollapsed ? <ChevronRight /> : <ChevronLeft />}
-              </IconButton>
-            </Tooltip>
-          </Box>
 
-          <Box sx={{ overflow: 'auto', flex: 1 }}>
-            {/* Favorites Section */}
-            {!sidebarCollapsed && favorites.length > 0 && (
-              <>
-                <ListItem disablePadding>
-                  <ListItemButton onClick={() => setFavoritesExpanded(!favoritesExpanded)}>
-                    <ListItemIcon>
-                      <StarIcon color="warning" />
-                    </ListItemIcon>
-                    <ListItemText 
-                      primary="Favoritos" 
-                      primaryTypographyProps={{ variant: 'subtitle2', fontWeight: 600 }}
-                    />
-                    {favoritesExpanded ? <ExpandLess /> : <ExpandMore />}
-                  </ListItemButton>
-                </ListItem>
-                <Collapse in={favoritesExpanded} timeout="auto" unmountOnExit>
-                  <List component="div" disablePadding>
-                    {favorites.map((item) => (
-                      <ListItem key={`fav-${item.path}`} disablePadding sx={{ pl: 2 }}>
-                        <ListItemButton
-                          component={Link}
-                          to={item.path}
-                          selected={isActiveRoute(item.path)}
-                          onClick={() => handleNavigation(item.path, item.label, item.icon)}
-                          sx={{
-                            '&.Mui-selected': {
-                              backgroundColor: 'primary.main',
-                              color: 'primary.contrastText',
-                              '& .MuiListItemIcon-root': {
-                                color: 'primary.contrastText',
-                              },
-                            },
-                          }}
-                        >
-                          <ListItemIcon sx={{ minWidth: 40 }}>
-                            {getIconByName(item.icon)}
-                          </ListItemIcon>
-                          <ListItemText 
-                            primary={item.label}
-                            primaryTypographyProps={{ fontSize: '0.875rem' }}
-                          />
-                        </ListItemButton>
-                      </ListItem>
-                    ))}
-                  </List>
-                </Collapse>
-                <Divider />
-              </>
-            )}
-
-            {/* Recent Access Section */}
-            {!sidebarCollapsed && recentItems.length > 0 && (
-              <>
-                <ListItem disablePadding>
-                  <ListItemButton onClick={() => setRecentExpanded(!recentExpanded)}>
-                    <ListItemIcon>
-                      <HistoryIcon color="action" />
-                    </ListItemIcon>
-                    <ListItemText 
-                      primary="Recente" 
-                      primaryTypographyProps={{ variant: 'subtitle2', fontWeight: 600 }}
-                    />
-                    {recentExpanded ? <ExpandLess /> : <ExpandMore />}
-                  </ListItemButton>
-                </ListItem>
-                <Collapse in={recentExpanded} timeout="auto" unmountOnExit>
-                  <List component="div" disablePadding>
-                    {recentItems.map((item, index) => (
-                      <ListItem key={`recent-${item.path}-${index}`} disablePadding sx={{ pl: 2 }}>
-                        <ListItemButton
-                          component={Link}
-                          to={item.path}
-                          selected={isActiveRoute(item.path)}
-                          onClick={() => handleNavigation(item.path, item.label, item.icon)}
-                          sx={{
-                            '&.Mui-selected': {
-                              backgroundColor: 'primary.main',
-                              color: 'primary.contrastText',
-                              '& .MuiListItemIcon-root': {
-                                color: 'primary.contrastText',
-                              },
-                            },
-                          }}
-                        >
-                          <ListItemIcon sx={{ minWidth: 40 }}>
-                            {getIconByName(item.icon)}
-                          </ListItemIcon>
-                          <ListItemText 
-                            primary={item.label}
-                            primaryTypographyProps={{ fontSize: '0.875rem' }}
-                          />
-                          <Chip 
-                            label={item.accessCount} 
-                            size="small" 
-                            sx={{ ml: 1, height: 16, fontSize: '0.65rem' }}
-                          />
-                        </ListItemButton>
-                      </ListItem>
-                    ))}
-                  </List>
-                </Collapse>
-                <Divider />
-              </>
-            )}
-
-            {/* Main Navigation */}
-            <List>
-              {!sidebarCollapsed && (
-                <ListItem disablePadding>
-                  <ListItemText 
-                    primary="Navegação Principal" 
-                    primaryTypographyProps={{ 
-                      variant: 'subtitle2', 
-                      fontWeight: 600, 
-                      pl: 2,
-                      py: 1,
-                      color: 'text.secondary'
-                    }}
-                  />
-                </ListItem>
-              )}
-              
-              {menuItems.map((item) => (
-                <ListItem key={item.path} disablePadding>
-                  <ListItemButton
-                    component={Link}
-                    to={item.path}
-                    selected={isActiveRoute(item.path, item.exact)}
-                    onClick={() => handleNavigation(item.path, item.label, item.icon)}
-                    sx={{
-                      justifyContent: sidebarCollapsed ? 'center' : 'flex-start',
-                      px: sidebarCollapsed ? 1 : 2,
-                      '&.Mui-selected': {
-                        backgroundColor: 'primary.main',
-                        color: 'primary.contrastText',
-                        '&:hover': {
-                          backgroundColor: 'primary.dark',
-                        },
-                        '& .MuiListItemIcon-root': {
-                          color: 'primary.contrastText',
-                        },
-                      },
-                    }}
-                    aria-label={`Navegar para ${item.label}`}
-                  >
-                    <ListItemIcon 
-                      sx={{ 
-                        minWidth: sidebarCollapsed ? 'auto' : 56,
-                        justifyContent: 'center'
-                      }}
-                    >
-                      {getIconByName(item.icon)}
-                    </ListItemIcon>
-                    
-                    {!sidebarCollapsed && (
-                      <>
-                        <ListItemText 
-                          primary={item.label}
-                          primaryTypographyProps={{
-                            fontWeight: isActiveRoute(item.path, item.exact) ? 600 : 400,
-                          }}
-                        />
-                        
-                        <Tooltip title={isFavorite(item.path) ? 'Remover dos favoritos' : 'Adicionar aos favoritos'}>
-                          <IconButton
-                            size="small"
-                            onClick={(e) => handleFavoriteToggle(item, e)}
-                            sx={{ 
-                              opacity: 0.7,
-                              '&:hover': { opacity: 1 },
-                              color: 'inherit'
-                            }}
-                          >
-                            {isFavorite(item.path) ? (
-                              <StarIcon sx={{ fontSize: 16, color: 'warning.main' }} />
-                            ) : (
-                              <StarBorderIcon sx={{ fontSize: 16 }} />
-                            )}
-                          </IconButton>
-                        </Tooltip>
-                      </>
-                    )}
-                  </ListItemButton>
-                </ListItem>
-              ))}
-            </List>
-          </Box>
-=======
-        <Box sx={{ overflow: 'auto', flex: 1 }}>
-          <Box sx={{ p: 2 }}>
-            <Typography 
-              variant="h6" 
-              sx={{ 
-                color: 'primary.main',
-                fontWeight: 700,
-                fontSize: '1rem',
-                textAlign: 'center',
-                borderBottom: 1,
-                borderColor: 'divider',
-                pb: 1,
-                mb: 2,
-              }}
-            >
-              📊 AUDITORIA360
-            </Typography>
-          </Box>
-          <List>
-            {menuItems.map(item => renderMenuItem(item))}
-          </List>
->>>>>>> f1da74a5
         </Box>
       )}
     </Drawer>
