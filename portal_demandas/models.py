--- conflicted
+++ resolved
@@ -354,202 +354,8 @@
     # Note: PDF file will be handled through multipart/form-data upload
 
 
-<<<<<<< HEAD
-# ===== CCT AND LEGISLATION MODELS =====
-
-class TipoDocumento(str, Enum):
-    """Document type enumeration for legislation"""
-    
-    LEI = "lei"
-    DECRETO = "decreto"
-    CCT = "cct"
-    MEDIDA_PROVISORIA = "medida_provisoria"
-    PORTARIA = "portaria"
-    RESOLUCAO = "resolucao"
-
-
-class StatusProcessamento(str, Enum):
-    """Processing status enumeration"""
-    
-    PENDENTE = "pendente"
-    PROCESSANDO = "processando" 
-    CONCLUIDO = "concluido"
-    ERRO = "erro"
-
-
-class SindicatoBase(BaseModel):
-    """Base model for labor unions/syndicates"""
-    
-    nome_sindicato: str = Field(..., min_length=3, max_length=200)
-    cnpj: Optional[str] = Field(None, max_length=20)
-    base_territorial: Optional[str] = Field(None, max_length=100)
-    categoria_representada: Optional[str] = Field(None, max_length=200)
-
-
-class SindicatoCreate(SindicatoBase):
-    """Model for creating a new syndicate"""
-    pass
-
-
-class Sindicato(SindicatoBase):
-    """Complete syndicate model"""
-    
-    id: int
-    criado_em: datetime
-    
-    class Config:
-        from_attributes = True
-
-
-class ConvencaoColetivaCCTBase(BaseModel):
-    """Base model for CCTs"""
-    
-    sindicato_id: int
-    numero_registro_mte: Optional[str] = Field(None, max_length=50)
-    vigencia_inicio: date
-    vigencia_fim: date
-    link_documento_oficial: Optional[str] = Field(None, max_length=500)
-    dados_cct: Optional[Dict[str, Any]] = None
-
-
-class ConvencaoColetivaCCTCreate(ConvencaoColetivaCCTBase):
-    """Model for creating a new CCT"""
-    
-    @field_validator("vigencia_fim")
-    @classmethod
-    def validate_vigencia(cls, v, info):
-        """Validate that end date is after start date"""
-        if info.data.get('vigencia_inicio') and v <= info.data.get('vigencia_inicio'):
-            raise ValueError("vigencia_fim deve ser posterior a vigencia_inicio")
-        return v
-
-
-class ConvencaoColetivaCCT(ConvencaoColetivaCCTBase):
-    """Complete CCT model"""
-    
-    id: int
-    criado_em: datetime
-    atualizado_em: datetime
-=======
-# ===== RISK ANALYSIS MODELS =====
-
-class RiscoDetalhado(BaseModel):
-    """Model for detailed risk item"""
-    
-    categoria: str  # Trabalhista, Fiscal, Operacional
-    tipo_risco: str  # Type of risk
-    descricao: str  # Risk description
-    evidencia: str  # Evidence found
-    impacto_potencial: str  # Potential impact description
-    plano_acao: str  # Action plan recommendations
-    severidade: int = Field(..., ge=1, le=5)  # Severity from 1 (low) to 5 (critical)
-
-
-class AnaliseRiscoResponse(BaseModel):
-    """Response model for risk analysis"""
-    
-    empresa_id: int
-    empresa_nome: str
-    score_risco: int = Field(..., ge=0, le=100)  # Risk score from 0-100
-    nivel_risco: str  # BAIXO, MÉDIO, ALTO, CRÍTICO
-    data_analise: datetime
-    
-    # Analysis progress tracking
-    progresso_analise: dict = {}
-    
-    # Detailed risks by category
-    riscos_encontrados: List[RiscoDetalhado] = []
-    
-    # Summary statistics
-    total_riscos: int = 0
-    riscos_criticos: int = 0
-    riscos_altos: int = 0
-    riscos_medios: int = 0
-    riscos_baixos: int = 0
-    
-    # Evolution tracking
-    score_anterior: Optional[int] = None
-    variacao_score: Optional[int] = None
->>>>>>> ef3b3a9f
-    
-    class Config:
-        from_attributes = True
-
-
-<<<<<<< HEAD
-class LegislacaoDocumentoBase(BaseModel):
-    """Base model for legislation documents"""
-    
-    titulo: str = Field(..., min_length=3, max_length=300)
-    tipo_documento: TipoDocumento
-    numero_documento: Optional[str] = Field(None, max_length=100)
-    data_publicacao: Optional[date] = None
-    orgao_emissor: Optional[str] = Field(None, max_length=200)
-
-
-class LegislacaoDocumentoCreate(LegislacaoDocumentoBase):
-    """Model for creating legislation documents"""
-    pass
-
-
-class LegislacaoDocumento(LegislacaoDocumentoBase):
-    """Complete legislation document model"""
-    
-    id: int
-    arquivo_pdf: Optional[str] = None
-    dados_extraidos: Optional[Dict[str, Any]] = None
-    status_processamento: StatusProcessamento = StatusProcessamento.PENDENTE
-    criado_em: datetime
-    processado_em: Optional[datetime] = None
-    
-    class Config:
-        from_attributes = True
-
-
-class CCTListResponse(BaseModel):
-    """Response model for CCT listing"""
-    
-    ccts: List[ConvencaoColetivaCCT]
-    total: int
-    ativas: int
-    expiradas: int
-    expirando_30_dias: int
-
-
-class ExtrairPDFResponse(BaseModel):
-    """Response model for PDF extraction"""
-    
-    documento_id: int
-    dados_extraidos: Dict[str, Any]
-    confidence_score: float
-    processamento_tempo_segundos: float
-    sugestoes_validacao: List[str] = []
-
-
-class CCTSearchFilters(BaseModel):
-    """Model for CCT search and filtering"""
-    
-    sindicato_id: Optional[int] = None
-    vigente: Optional[bool] = None  # True = active, False = expired, None = all
-    search_text: Optional[str] = None
-    categoria: Optional[str] = None
-=======
-class AnaliseRiscoRequest(BaseModel):
-    """Request model for risk analysis"""
-    
-    empresa_id: int = Field(..., description="ID da empresa a ser analisada")
-
-
-class HistoricoAnaliseRisco(BaseModel):
-    """Model for risk analysis history"""
-    
-    id: int
-    empresa_id: int
-    contabilidade_id: int
-    score_risco: int
-    data_analise: datetime
-    relatorio_resumo: dict = {}
-    
-    class Config:
-        from_attributes = True
->>>>>>> ef3b3a9f
+    
+    class Config:
+        from_attributes = True
+
+
