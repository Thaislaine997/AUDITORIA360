--- conflicted
+++ resolved
@@ -53,26 +53,6 @@
     FuncionarioDivergencia,
     ProcessamentoFolhaResponse,
     AuditoriaFolhaRequest,
-<<<<<<< HEAD
-    # CCT and Legislation models
-    Sindicato,
-    SindicatoCreate,
-    ConvencaoColetivaCCT,
-    ConvencaoColetivaCCTCreate,
-    LegislacaoDocumento,
-    LegislacaoDocumentoCreate,
-    CCTListResponse,
-    ExtrairPDFResponse,
-    CCTSearchFilters,
-    TipoDocumento,
-    StatusProcessamento,
-=======
-    # Risk Analysis models
-    RiscoDetalhado,
-    AnaliseRiscoResponse,
-    AnaliseRiscoRequest,
-    HistoricoAnaliseRisco,
->>>>>>> ef3b3a9f
 )
 
 # Setup logging
@@ -109,12 +89,6 @@
         {"name": "controle-mensal", "description": "Controles mensais das empresas"},
         {"name": "templates", "description": "Templates para controles recorrentes"},
         {"name": "folha-pagamento", "description": "Auditoria inteligente da folha de pagamento com IA"},
-<<<<<<< HEAD
-        {"name": "cct", "description": "Gestão de Convenções Coletivas de Trabalho"},
-        {"name": "legislacao", "description": "Gestão de legislação e documentos legais"},
-=======
-        {"name": "riscos", "description": "Consultor de Riscos - Análise preditiva e identificação de riscos"},
->>>>>>> ef3b3a9f
     ],
 )
 
